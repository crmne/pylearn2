"""Generic "model" class."""
from theano import tensor as T
from theano import shared
import numpy as np


class Model(object):
    def train(self, dataset):
        """
        If implemented, performs one epoch of training.

        Parameters
        ----------
        dataset: The pylearn2.datasets.dataset.Dataset object to draw training
                data from

        Return value:
            True if the method should be called again for another epoch
            False if convergence has been reached
        """
        raise NotImplementedError()

    def get_monitoring_channels(self, V):
        """
        Get monitoring channels for this model.

        Parameters
        ----------
        V : tensor_like, 2-dimensional
            A batch of i.i.d. examples with examples indexed along the
            first axis and features along the second. This is data on which
            the monitoring quantities will be calculated (e.g., a validation
            set).

        Returns
        -------
        channels : dict
            A dictionary with strings as keys, mapping channel names to
            symbolic values that depend on V.

        Notes
        -----
        You can make any channel names you want, just try to make sure they
        won't collide with names made by the training Cost, etc. Anything you
        think is worth monitoring during training can be added here. You
        probably want to control which channels get added with some config
        option for your model.
        """
        return {}

    def score(self, V):
        """
        Compute a "score function" for this model, if this model has
        probabilistic semantics.

        Parameters
        ----------
        V : tensor_like, 2-dimensional
            A batch of i.i.d. examples with examples indexed along the
            first axis and features along the second. This is data on which
            the monitoring quantities will be calculated (e.g., a validation
            set).

        Returns
        -------
        score : tensor_like
            The gradient of the negative log probability of the model
            on the given datal.

        Notes
        -----
        If the model implements a probability distribution on R^n,
        this method should return the gradient of the log probability
        of the batch with respect to V, or raise an exception explaining
        why this is not possible.
        """
        return T.grad(-self.free_energy(V).sum(), V)

    def censor_updates(self, updates):
        """
        updates: a dictionary mapping shared variables to symbolic values
                they will be updated to

        This method should check all updates that act on shared variables
        held by the model and make sure they are valid. For example, if
        a given hyperparameter is not meant to be learned, censor_updates
        should remove it from the dictionary. If a parameter has a restricted
        range, e.g.. if it is the precision of a normal distribution,
        censor_updates should clip its update to that range. If a parameter
        has any other special properties, its updates should be modified
        to respect that here, e.g. a matrix that must be orthogonal should
        have its update value modified to be orthogonal here.

        This is the main mechanism used to make sure that generic training
        algorithms such as those found in pylearn2.training_algorithms
        respect the specific properties of the models passed to them."""
        pass

    def free_energy(self, V):
        """
        Compute the free energy of data examples, if this model has
        probabilistic semantics.

        Parameters
        ----------
        V : tensor_like, 2-dimensional
            A batch of i.i.d. examples with examples indexed along the
            first axis and features along the second. This is data on which
            the monitoring quantities will be calculated (e.g., a validation
            set).

        Returns
        -------
        free_energy : tensor, 1-dimensional
            A (symbolic) vector of free energies for each data example in
            `V`, i.e.  `free_energy[i] = F(V[i])`.
        """
        raise NotImplementedError()

    def get_params(self):
        """
        Returns the parameters that define the model.

        Returns
        -------
        params : list
            A list of (Theano shared variable) parameters of the model.

        Notes
        -----
        This is the main  mechanism by which generic training algorithms
        like SGD know which values to update, however, even model
        parameters that should not be learned ought to be included here,
        so that the model's parameter set is more predictable.

        Parameters may be included here but held constant during
        learning via the `censor_updates` method.
        """
        raise NotImplementedError()

    def get_param_values(self, borrow=False):
        """
        Returns numerical values for the parameters that define the model.

        Parameters
        ----------
        borrow : bool
            Flag to be passed to the `.get_value()` method of the
            shared variable. If `False`, a copy will always be returned.

        Returns
        -------
        params : list
            A list of `numpy.ndarray` objects containing the current
            parameters of the model.

        Notes
        -----
        This is the main  mechanism by which generic training algorithms
        like SGD know which values to update, however, even model
        parameters that should not be learned ought to be included here,
        so that the model's parameter set is more predictable.

        Parameters may be included here but held constant during
        learning via the `censor_updates` method.
        """
        return [param.get_value(borrow=borrow) for param in self.get_params()]

    def set_param_values(self, values, borrow=False):
        """
        Sets the values of the parameters that define the model
        """
        for param, value in zip(self.get_params(), values):
            param.set_value(value, borrow=borrow)

    def redo_theano(self):
        """
        Re-compiles all Theano functions used internally by the model.
        This function is often called after a model is unpickled from
        disk, since Theano functions are not pickled. However, it is
        not always called. This allows scripts like show_weights.py
        to rapidly unpickle a model and inspect its weights without
        needing to recompile all of its learning machinery.

        All Theano functions compiled by this method should be registered
        with the register_names_to_del method.
        """
        pass

    def get_input_dim(self):
        raise NotImplementedError()

    def __getstate__(self):
        """
        This is the method that pickle/cPickle uses to determine what
        portion of the model to serialize. We remove all fields listed in
        `self.fields_to_del`. In particular, this should include all Theano
        functions, since they do not play nice with pickling.
        """
        d = {}
        names_to_keep = set(self.__dict__.keys()).difference(self.names_to_del)
        for name in names_to_keep:
            d[name] = self.__dict__[name]
        return d

    def __setstate__(self, d):
        self.__dict__.update(d)

    def __init__(self):
        self.names_to_del = set()

    def register_names_to_del(self, names):
        """
        Register names of fields that should not be pickled.

        Parameters
        ----------
        names : iterable
            A collection of strings indicating names of fields on this
            object that should not be pickled.

<<<<<<< HEAD
        Notes
        -----
        All names registered will be deleted from the dictionary returned
        by the model's `__getstate__` method (unless a particular model
        overrides this method).
        """
=======
        if isinstance(names, str):
            names = [ names ]

        assert isinstance(names, (list,set,tuple))

>>>>>>> 7e086813
        self.names_to_del = self.names_to_del.union(names)

    def set_dtype(self, dtype):
        """
        Sets the dtype of any shared variables.

        Parameters
        ----------
        dtype : object or str
            A NumPy dtype object, or string representing a known dtype.
        """
        for field in dir(self):
            obj = getattr(self, field)
            if hasattr(obj, 'get_value'):
                setattr(self, field, shared(np.cast[dtype](obj.get_value())))
                # TODO: This looks wrong. obj is no longer a field of self
                # after the setattr.
                if hasattr(obj, 'set_dtype'):
                    obj.set_dtype(dtype)<|MERGE_RESOLUTION|>--- conflicted
+++ resolved
@@ -219,20 +219,18 @@
             A collection of strings indicating names of fields on this
             object that should not be pickled.
 
-<<<<<<< HEAD
         Notes
         -----
         All names registered will be deleted from the dictionary returned
         by the model's `__getstate__` method (unless a particular model
         overrides this method).
         """
-=======
-        if isinstance(names, str):
-            names = [ names ]
-
-        assert isinstance(names, (list,set,tuple))
-
->>>>>>> 7e086813
+        if isinstance(names, basestring):
+            names = [names]
+        try:
+            assert all(isinstance(n, basestring) for n in iter(names))
+        except (TypeError, AssertionError):
+            raise ValueError('Invalid names argument')
         self.names_to_del = self.names_to_del.union(names)
 
     def set_dtype(self, dtype):
