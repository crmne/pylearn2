--- conflicted
+++ resolved
@@ -998,10 +998,6 @@
         DenseDesignMatrixPyTables.fill_hdf5(file_handle=self.h5file,
                                             data_x=X,
                                             start=start)
-<<<<<<< HEAD
-
-=======
->>>>>>> d36c38c8
 
     def init_hdf5(self, path, shapes):
         """
