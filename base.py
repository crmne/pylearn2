--- conflicted
+++ resolved
@@ -53,16 +53,12 @@
         fhandle.close()
 
     @classmethod
-<<<<<<< HEAD
     def fromdict(cls, conf):
         """ Alternative way to build a block, by using a dictionary """
         return cls(**subdict(conf, inspect.getargspec(cls.__init__)[0]))
 
     @classmethod
-    def load(cls, load_dir, load_file):
-=======
     def load(cls, load_file):
->>>>>>> 70b2673a
         """Load a serialized block."""
         if not os.path.isfile(load_file):
             raise IOError('File %s does not exist' % load_file)
